# @Author: element
# @Date:   2019-02-22T02:59:59-05:00
# @Last modified by:   element
# @Last modified time: 2019-02-22T03:20:19-05:00



# -*- coding: utf-8 -*-
"""
Evic is a USB programmer for devices based on the Joyetech Evic VTC Mini.
Copyright © Jussi Timperi

This program is free software: you can redistribute it and/or modify
it under the terms of the GNU General Public License as published by
the Free Software Foundation, either version 3 of the License, or
(at your option) any later version.

This program is distributed in the hope that it will be useful,
but WITHOUT ANY WARRANTY; without even the implied warranty of
MERCHANTABILITY or FITNESS FOR A PARTICULAR PURPOSE.  See the
GNU General Public License for more details.

You should have received a copy of the GNU General Public License
along with this program.  If not, see <http://www.gnu.org/licenses/>.
"""

import struct
from collections import namedtuple

try:
    import hid
    HIDAPI_AVAILABLE = True
except ImportError:
    HIDAPI_AVAILABLE = False

from .dataflash import DataFlash

DeviceInfo = namedtuple('DeviceInfo',
                        'name supported_product_ids logo_dimensions')

class HIDTransfer(object):
    """Generic Nuvoton HID Transfer device class.

    Attributes:
        vid: USB vendor ID.
        pid: USB product ID.
        devices: A dictionary mapping product IDs to DeviceInfo tuples.
        hid_signature: A bytearray containing the HID command signature
                       (4 bytes).
        device: A HIDAPI device.
        manufacturer: A string containing the device manufacturer.
        product: A string containing the product name.
        serial: A string conraining the product serial number.
        ldrom: A Boolean value set to True if the device is booted to LDROM.
    """

    vid = 0x0416
    pid = 0x5020
    devices = {'E043': DeviceInfo("Joyetech eVic VTwo", None, (64, 40)),
               'E052': DeviceInfo("Joyetech eVic VTC Mini", ['W007'], (64, 40)),
               'E056': DeviceInfo("Joyetech Cuboid Mini", None, (64, 40)),
               'E060': DeviceInfo("Joyetech Cuboid", None, (64, 40)),
               'E079': DeviceInfo("Joyetech eVic VTC Dual", None, (64, 40)),
               'E083': DeviceInfo("Joyetech eGrip II", None, (64, 40)),
               'E092': DeviceInfo("Joyetech eVic AIO", None, (64, 40)),
               'E115': DeviceInfo("Joyetech eVic VTwo mini", None, (64, 40)),
               'E150': DeviceInfo("Joyetech eVic Basic", None, (64, 40)),
               'E166': DeviceInfo("Joyetech Cuboid 200", None, (64, 40)),
               'E182': DeviceInfo("Joyetech eVic Primo", None, (64, 40)),
<<<<<<< HEAD
               'E196': DeviceInfo("Joyetech eVic Primo Mini", None, (64, 40)),
=======
               'E196': DeviceInfo("Joyetech eVic Primo Min", None, (64, 40)),
>>>>>>> 417d8a1e
               'E203': DeviceInfo("Joyetech eVic Primo 2.0", None, (64, 40)),
               'M011': DeviceInfo("Eleaf iStick TC100W", None, (96, 16)),
               'M037': DeviceInfo("Eleaf ASTER", None, (96, 16)),
               'M038': DeviceInfo("Eleaf iStick Pico RDTA", None, (96, 16)),
               'M041': DeviceInfo("Eleaf iStick Pico", None, (96, 16)),
               'M045': DeviceInfo("Eleafi Stick Pico Mega", None, (96, 16)),
               'M046': DeviceInfo("Eleaf iStick Power", None, (96, 16)),
               'M065': DeviceInfo("Eleaf iStick Pico Dual", None, (96, 16)),
               'M972': DeviceInfo("Eleaf iStick TC200W", None, (96, 16)),
               'M973': DeviceInfo("Eleaf iStick QC 200W", None, (96, 16)),
<<<<<<< HEAD
               'W007': DeviceInfo("Wismec Presa TC75W", ['E052'], (64, 40)),
=======
               'W007': DeviceInfo("Wismec Presa TC75W", ['E052'], (64, 48)),
>>>>>>> 417d8a1e
               'W010': DeviceInfo("Vaporflask Classic", None, (96, 16)),
               'W011': DeviceInfo("Vaporflask Lite", None, (96, 16)),
               'W013': DeviceInfo("Vaporflask Stout", None, (96, 16)),
               'W014': DeviceInfo("Wismec Reuleaux RX200", None, (96, 16)),
               'W016': DeviceInfo("Beyondvape Centurion", None, None),
<<<<<<< HEAD
               'W017': DeviceInfo("Wismec Presa TC100W", None, (64, 40)),
=======
               'W017': DeviceInfo("Wismec Presa TC100W", None, (64, 48)),
>>>>>>> 417d8a1e
               'W018': DeviceInfo("Wismec Reuleaux RX2/3", None, (64, 48)),
               'W026': DeviceInfo("Wismec Reuleaux RX75", None, (64, 48)),
               'W033': DeviceInfo("Wismec Reuleaux RX200S", None, (64, 48)),
               'W043': DeviceInfo("Vaponaute La Petit Box", None, (64, 48)),
               'W057': DeviceInfo("Vapor Shark SwitchBox RX", None, (96, 16)),
               'W069': DeviceInfo("Wismec Reuleaux RX300", None, (64, 48)),
               'W073': DeviceInfo("Wismec Reuleaux RXmini", None, (64, 48)),
               'W078': DeviceInfo("Wismec Predator 228", None, (64, 48)),
              }

    # 0x43444948
    hid_signature = bytearray(b'HIDC')

    def __init__(self):
        self.device = None
        self.manufacturer = None
        self.product = None
        self.serial = None
        self.ldrom = False

    @classmethod
    def hidcmd(cls, cmdcode, arg1, arg2):
        """Generates a Nuvoton HID command.

        Args:
            cmdcode: A byte long HID command.
            arg1: First HID command argument.
            arg2: Second HID command argument.

        Returns:
            A bytearray containing the full HID command.
        """

        # Do not count the last 4 bytes (checksum)
        length = bytearray([14])

        # Construct the command
        cmdcode = bytearray(struct.pack('=B', cmdcode))
        arg1 = bytearray(struct.pack('=I', arg1))
        arg2 = bytearray(struct.pack('=I', arg2))
        cmd = cmdcode + length + arg1 + arg2 + cls.hid_signature

        # Return the command with checksum tacked at the end
        return cmd + bytearray(struct.pack('=I', sum(cmd)))

    def connect(self):
        """Connects the USB device.

        Connects the device and saves the USB device info attributes.
        """

        self.device = hid.Device(vid=self.vid, pid=self.pid)
        if not self.manufacturer:
            self.manufacturer = self.device.manufacturer
            self.product = self.device.product
            self.serial = self.device.serial

    def send_command(self, cmd, arg1, arg2):
        """Sends a HID command to the device.

        Args:
            cmd: Byte long HID command
            arg1: First argument to the command (integer)
            arg2: Second argument to the command (integer)
        """

        command = self.hidcmd(cmd, arg1, arg2)
        self.write(command)

    def read_dataflash(self):
        """Reads the device data flash.

        ldrom attribute will be set to to True if the device is in LDROM.

        Returns:
            A tuple containing the data flash and its checksum.
        """

        start = 0
        end = 2048

        # Send the command for reading the data flash
        self.send_command(0x35, start, end)

        # Read the dataflash
        buf = self.read(end)
        dataflash = DataFlash(buf[4:], 0)

        # Get the checksum from the beginning of the data flash transfer
        checksum = struct.unpack('=I', bytes(buf[0:4]))[0]

        # Are we booted to LDROM?
        self.ldrom = dataflash.ldrom_version or not dataflash.fw_version

        return (dataflash, checksum)

    def fmc_read(self, start, length):
        """Reads the device flash memory.
        May not work with all devices or firmwares.

        Returns:
            An array containing the data flash memory content.
        """

        # Send the command for reading the data flash
        self.send_command(0xC0, start, length)

        # Read the dataflash
        buf = self.read(length)
        return (buf)

    def hid_command(self, cmd, start, length):
        """Send a HID command to the device.

        Returns:
            An array containing command response.
        """

        # Send the command for reading the data flash
        self.send_command(cmd, start, length)

        # Read the response
        buf = self.read(length)
        return (buf)

    def read_screen(self):
        """Reads the screen memory.
        May not work with all devices or firmwares.

        Returns:
            An array containing the screen.
        """

        # Send the command for reading the screen buffer
        self.send_command(0xC1, 0, 0x400)

        # Read the data
        buf = self.read(0x400)
        return (buf)

    def write(self, data):
        """Writes data to the device.

        Args:
            data: An iterable containing the binary data.

        Raises:
            IOError: Incorrect amount of bytes was written.
        """

        bytes_written = 0

        # Split the data into 64 byte long chunks
        chunks = [bytearray(data[i:i+64]) for i in range(0, len(data), 64)]

        # Write the chunks to the device
        for chunk in chunks:
            buf = bytearray([0]) + chunk  # First byte is the report number
            bytes_written += self.device.write(buf) - 1

        # Windows always writes full pages
        if bytes_written > len(data):
            bytes_written -= 64 - (len(data) % 64)

        # Raise IOerror if the amount sent doesn't match what we wanted
        if bytes_written != len(data):
            raise IOError("HID Write failed.")

    def read(self, length):
        """Reads data from the device.

        Args:
            length: Amount of bytes to read.

        Returns:
            A bytearray containing the binary data.

        Raises:
            IOError: Incorrect amount of bytes was read.
        """

        data = []
        pages, rem = divmod(length, 64)
        for _ in range(0, pages):
            data += self.device.read(64)
        if rem:
            data += self.device.read(rem)

        # Windows always reads full pages
        if len(data) > length:
            data = data[:length]

        # Raise IOerror if the amount read doesn't match what we wanted
        if len(data) != length:
            raise IOError("HID read failed")

        return bytearray(data)

    def write_dataflash(self, dataflash):
        """Writes the data flash to the device.

        Args:
            dataflash: A DataFlash object.
        """

        # We want 2048 bytes
        start = 0
        end = 2048

        # Send the command for writing the data flash
        self.send_command(0x53, start, end)

        # Add checksum of the data in front of it
        buf = bytearray(struct.pack("=I", sum(dataflash.array))) + \
            dataflash.array

        self.write(buf)

    def reset_dataflash(self):
        """Resets the device data flash.

        Sends a data flash reset request to the firmware.
        """

        self.send_command(0x7C, 0, 0)

    def reset(self):
        """Sends the HID command for resetting the system (0xB4)"""

        self.send_command(0xB4, 0, 0)

    def write_flash(self, data, start):
        """Writes data to the flash memory.

        Args:
            start: Start address.
        """

        end = len(data)

        # Send the command for writing the data
        self.send_command(0xC3, start, end)

        self.write(data)

    def write_ldflash(self, data):
        """Writes data to the flash memory.
        """

        end = len(data)

        # Send the command for writing the data
        self.send_command(0x3C, 0x100000, end)

        self.write(data)

    def write_aprom(self, aprom):
        """Writes the APROM to the device.

        Args:
            aprom: A BinFile object containing an unencrypted APROM image.
        """

        self.write_flash(aprom.data, 0)

    def write_ldrom(self, ldrom):
        """Writes the LDROM to the device.

        Args:
            aprom: A BinFile object containing an unencrypted LDROM image.
        """

        self.write_ldflash(ldrom.data)

    def write_logo(self, logo):
        """Writes the logo to the the device.

        Args:
            logo: A Logo object.
        """

        self.write_flash(logo.array, 102400)<|MERGE_RESOLUTION|>--- conflicted
+++ resolved
@@ -1,7 +1,7 @@
 # @Author: element
 # @Date:   2019-02-22T02:59:59-05:00
 # @Last modified by:   element
-# @Last modified time: 2019-02-22T03:20:19-05:00
+# @Last modified time: 2019-02-22T03:21:13-05:00
 
 
 
@@ -67,11 +67,7 @@
                'E150': DeviceInfo("Joyetech eVic Basic", None, (64, 40)),
                'E166': DeviceInfo("Joyetech Cuboid 200", None, (64, 40)),
                'E182': DeviceInfo("Joyetech eVic Primo", None, (64, 40)),
-<<<<<<< HEAD
                'E196': DeviceInfo("Joyetech eVic Primo Mini", None, (64, 40)),
-=======
-               'E196': DeviceInfo("Joyetech eVic Primo Min", None, (64, 40)),
->>>>>>> 417d8a1e
                'E203': DeviceInfo("Joyetech eVic Primo 2.0", None, (64, 40)),
                'M011': DeviceInfo("Eleaf iStick TC100W", None, (96, 16)),
                'M037': DeviceInfo("Eleaf ASTER", None, (96, 16)),
@@ -82,21 +78,13 @@
                'M065': DeviceInfo("Eleaf iStick Pico Dual", None, (96, 16)),
                'M972': DeviceInfo("Eleaf iStick TC200W", None, (96, 16)),
                'M973': DeviceInfo("Eleaf iStick QC 200W", None, (96, 16)),
-<<<<<<< HEAD
                'W007': DeviceInfo("Wismec Presa TC75W", ['E052'], (64, 40)),
-=======
-               'W007': DeviceInfo("Wismec Presa TC75W", ['E052'], (64, 48)),
->>>>>>> 417d8a1e
                'W010': DeviceInfo("Vaporflask Classic", None, (96, 16)),
                'W011': DeviceInfo("Vaporflask Lite", None, (96, 16)),
                'W013': DeviceInfo("Vaporflask Stout", None, (96, 16)),
                'W014': DeviceInfo("Wismec Reuleaux RX200", None, (96, 16)),
                'W016': DeviceInfo("Beyondvape Centurion", None, None),
-<<<<<<< HEAD
                'W017': DeviceInfo("Wismec Presa TC100W", None, (64, 40)),
-=======
-               'W017': DeviceInfo("Wismec Presa TC100W", None, (64, 48)),
->>>>>>> 417d8a1e
                'W018': DeviceInfo("Wismec Reuleaux RX2/3", None, (64, 48)),
                'W026': DeviceInfo("Wismec Reuleaux RX75", None, (64, 48)),
                'W033': DeviceInfo("Wismec Reuleaux RX200S", None, (64, 48)),
