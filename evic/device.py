# -*- coding: utf-8 -*-
"""
Evic is a USB programmer for devices based on the Joyetech Evic VTC Mini.
Copyright © Jussi Timperi

This program is free software: you can redistribute it and/or modify
it under the terms of the GNU General Public License as published by
the Free Software Foundation, either version 3 of the License, or
(at your option) any later version.

This program is distributed in the hope that it will be useful,
but WITHOUT ANY WARRANTY; without even the implied warranty of
MERCHANTABILITY or FITNESS FOR A PARTICULAR PURPOSE.  See the
GNU General Public License for more details.

You should have received a copy of the GNU General Public License
along with this program.  If not, see <http://www.gnu.org/licenses/>.
"""

import struct
from collections import namedtuple

try:
    import hid
    HIDAPI_AVAILABLE = True
except ImportError:
    HIDAPI_AVAILABLE = False

from .dataflash import DataFlash

DeviceInfo = namedtuple('DeviceInfo',
                        'name supported_product_ids logo_dimensions')

class HIDTransfer(object):
    """Generic Nuvoton HID Transfer device class.

    Attributes:
        vid: USB vendor ID.
        pid: USB product ID.
        devices: A dictionary mapping product IDs to DeviceInfo tuples.
        hid_signature: A bytearray containing the HID command signature
                       (4 bytes).
        device: A HIDAPI device.
        manufacturer: A string containing the device manufacturer.
        product: A string containing the product name.
        serial: A string conraining the product serial number.
        ldrom: A Boolean value set to True if the device is booted to LDROM.
    """

    vid = 0x0416
    pid = 0x5020
    devices = {'E043': DeviceInfo("eVic VTwo", None, (64, 40)),
               'E052': DeviceInfo("eVic-VTC Mini", ['W007'], (64, 40)),
               'E056': DeviceInfo("CUBOID MINI", None, (64, 40)),
               'E060': DeviceInfo("Cuboid", None, (64, 40)),
               'E079': DeviceInfo("eVic VTC Dual", None, (64, 40)),
               'E083': DeviceInfo("eGrip II", None, (64, 40)),
               'E092': DeviceInfo("eVic AIO", None, (64, 40)),
               'E115': DeviceInfo("eVic VTwo mini", None, (64, 40)),
               'E079': DeviceInfo("eVic VTC Dual", None, (64, 40)),
               'E150': DeviceInfo("eVic Basic", None, (64, 40)),
               'E196': DeviceInfo("eVic Primo Mini", None, (64, 40)),
               'M011': DeviceInfo("iStick TC100W", None, None),
               'M037': DeviceInfo("ASTER", None, (96, 16)),
               'M041': DeviceInfo("iStick Pico", None, (96, 16)),
               'M045': DeviceInfo("iStick Pico Mega", None, (96, 16)),
               'M046': DeviceInfo("iPower", None, (96, 16)),
               'W007': DeviceInfo("Presa TC75W", ['E052'], (64,40)),
               'W010': DeviceInfo("Classic", None, None),
               'W011': DeviceInfo("Lite", None, None),
               'W013': DeviceInfo("Stout", None, None),
               'W014': DeviceInfo("Reuleaux RX200", None, None),
               'W016': DeviceInfo("CENTURION", None, None),
               'W018': DeviceInfo("Reuleaux RX2/3", None, (64, 48)),
               'W026': DeviceInfo("Reuleaux RX75", None, (64, 48)),
<<<<<<< HEAD
               'W033': DeviceInfo("Reuleaux RX200S", None, (64, 48))
=======
               'W033': DeviceInfo("Reuleaux RX200S", None, None)
>>>>>>> 176cf0b0
              }

    # 0x43444948
    hid_signature = bytearray(b'HIDC')

    def __init__(self):
        if HIDAPI_AVAILABLE:
            self.device = hid.device()
        else:
            self.device = None
        self.manufacturer = None
        self.product = None
        self.serial = None
        self.ldrom = False

    @classmethod
    def hidcmd(cls, cmdcode, arg1, arg2):
        """Generates a Nuvoton HID command.

        Args:
            cmdcode: A byte long HID command.
            arg1: First HID command argument.
            arg2: Second HID command argument.

        Returns:
            A bytearray containing the full HID command.
        """

        # Do not count the last 4 bytes (checksum)
        length = bytearray([14])

        # Construct the command
        cmdcode = bytearray(struct.pack('=B', cmdcode))
        arg1 = bytearray(struct.pack('=I', arg1))
        arg2 = bytearray(struct.pack('=I', arg2))
        cmd = cmdcode + length + arg1 + arg2 + cls.hid_signature

        # Return the command with checksum tacked at the end
        return cmd + bytearray(struct.pack('=I', sum(cmd)))

    def connect(self):
        """Connects the USB device.

        Connects the device and saves the USB device info attributes.
        """

        self.device.open(self.vid, self.pid)
        if not self.manufacturer:
            self.manufacturer = self.device.get_manufacturer_string()
            self.product = self.device.get_product_string()
            self.serial = self.device.get_serial_number_string()

    def send_command(self, cmd, arg1, arg2):
        """Sends a HID command to the device.

        Args:
            cmd: Byte long HID command
            arg1: First argument to the command (integer)
            arg2: Second argument to the command (integer)
        """

        command = self.hidcmd(cmd, arg1, arg2)
        self.write(command)

    def read_dataflash(self):
        """Reads the device data flash.

        ldrom attribute will be set to to True if the device is in LDROM.

        Returns:
            A tuple containing the data flash and its checksum.
        """

        start = 0
        end = 2048

        # Send the command for reading the data flash
        self.send_command(0x35, start, end)

        # Read the dataflash
        buf = self.read(end)
        dataflash = DataFlash(buf[4:], 0)

        # Get the checksum from the beginning of the data flash transfer
        checksum = struct.unpack('=I', bytes(buf[0:4]))[0]

        # Are we booted to LDROM?
        self.ldrom = dataflash.ldrom_version or not dataflash.fw_version

        return (dataflash, checksum)

    def fmc_read(self, start, length):
        """Reads the device flash memory.

        Returns:
            An array containing the data flash memory content.
        """

        # Send the command for reading the data flash
        self.send_command(0xC0, start, length)

        # Read the dataflash
        buf = self.read(length)
        return (buf)

    def hid_command(self, cmd, start, length):
        """Send a HID command to the device.

        Returns:
            An array containing command response.
        """

        # Send the command for reading the data flash
        self.send_command(cmd, start, length)

        # Read the response
        buf = self.read(length)
        return (buf)

    def read_screen(self):
        """Reads the screen memory.

        Returns:
            An array containing the screen.
        """

        # Send the command for reading the screen buffer
        self.send_command(0xC1, 0, 0x400)

        # Read the data
        buf = self.read(0x400)
        return (buf)

    def write(self, data):
        """Writes data to the device.

        Args:
            data: An iterable containing the binary data.

        Raises:
            IOError: Incorrect amount of bytes was written.
        """

        bytes_written = 0

        # Split the data into 64 byte long chunks
        chunks = [bytearray(data[i:i+64]) for i in range(0, len(data), 64)]

        # Write the chunks to the device
        for chunk in chunks:
            buf = bytearray([0]) + chunk  # First byte is the report number
            bytes_written += self.device.write(buf) - 1

        # Windows always writes full pages
        if bytes_written > len(data):
            bytes_written -= 64 - (len(data) % 64)

        # Raise IOerror if the amount sent doesn't match what we wanted
        if bytes_written != len(data):
            raise IOError("HID Write failed.")

    def read(self, length):
        """Reads data from the device.

        Args:
            length: Amount of bytes to read.

        Returns:
            A bytearray containing the binary data.

        Raises:
            IOError: Incorrect amount of bytes was read.
        """

        data = []
        pages, rem = divmod(length, 64)
        for _ in range(0, pages):
            data += self.device.read(64)
        if rem:
            data += self.device.read(rem)

        # Windows always reads full pages
        if len(data) > length:
            data = data[:length]

        # Raise IOerror if the amount read doesn't match what we wanted
        if len(data) != length:
            raise IOError("HID read failed")

        return bytearray(data)

    def write_dataflash(self, dataflash):
        """Writes the data flash to the device.

        Args:
            dataflash: A DataFlash object.
        """

        # We want 2048 bytes
        start = 0
        end = 2048

        # Send the command for writing the data flash
        self.send_command(0x53, start, end)

        # Add checksum of the data in front of it
        buf = bytearray(struct.pack("=I", sum(dataflash.array))) + \
            dataflash.array

        self.write(buf)

    def reset_dataflash(self):
        """Resets the device data flash.

        Sends a data flash reset request to the firmware.
        """

        self.send_command(0x7C, 0, 0)

    def reset(self):
        """Sends the HID command for resetting the system (0xB4)"""

        self.send_command(0xB4, 0, 0)

    def write_flash(self, data, start):
        """Writes data to the flash memory.

        Args:
            start: Start address.
        """

        end = len(data)

        # Send the command for writing the data
        self.send_command(0xC3, start, end)

        self.write(data)

    def write_ldflash(self, data):
        """Writes data to the flash memory.
        """

        end = len(data)

        # Send the command for writing the data
        self.send_command(0x3C, 0x100000, end)

        self.write(data)

    def write_aprom(self, aprom):
        """Writes the APROM to the device.

        Args:
            aprom: A BinFile object containing an unencrypted APROM image.
        """

        self.write_flash(aprom.data, 0)

    def write_ldrom(self, ldrom):
        """Writes the LDROM to the device.

        Args:
            aprom: A BinFile object containing an unencrypted LDROM image.
        """

        self.write_ldflash(ldrom.data)

    def write_logo(self, logo):
        """Writes the logo to the the device.

        Args:
            logo: A Logo object.
        """

        self.write_flash(logo.array, 102400)<|MERGE_RESOLUTION|>--- conflicted
+++ resolved
@@ -1,3 +1,10 @@
+# @Author: element
+# @Date:   2019-02-22T02:59:59-05:00
+# @Last modified by:   element
+# @Last modified time: 2019-02-22T03:04:43-05:00
+
+
+
 # -*- coding: utf-8 -*-
 """
 Evic is a USB programmer for devices based on the Joyetech Evic VTC Mini.
@@ -73,11 +80,7 @@
                'W016': DeviceInfo("CENTURION", None, None),
                'W018': DeviceInfo("Reuleaux RX2/3", None, (64, 48)),
                'W026': DeviceInfo("Reuleaux RX75", None, (64, 48)),
-<<<<<<< HEAD
                'W033': DeviceInfo("Reuleaux RX200S", None, (64, 48))
-=======
-               'W033': DeviceInfo("Reuleaux RX200S", None, None)
->>>>>>> 176cf0b0
               }
 
     # 0x43444948
