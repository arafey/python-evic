--- conflicted
+++ resolved
@@ -1,7 +1,7 @@
 # @Author: element
 # @Date:   2019-02-22T02:59:59-05:00
 # @Last modified by:   element
-# @Last modified time: 2019-02-22T03:04:43-05:00
+# @Last modified time: 2019-02-22T03:10:01-05:00
 
 
 
@@ -79,13 +79,8 @@
                'W014': DeviceInfo("Reuleaux RX200", None, None),
                'W016': DeviceInfo("CENTURION", None, None),
                'W018': DeviceInfo("Reuleaux RX2/3", None, (64, 48)),
-<<<<<<< HEAD
                'W026': DeviceInfo("Reuleaux RX75", None, (64, 48)),
                'W033': DeviceInfo("Reuleaux RX200S", None, (64, 48))
-=======
-               'W033': DeviceInfo("Reuleaux RX200S", None, None),
-               'W078': DeviceInfo("Wismec Predator", None, (64, 48))
->>>>>>> ce319ef8
               }
 
     # 0x43444948
